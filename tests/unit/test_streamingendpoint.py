--- conflicted
+++ resolved
@@ -12,11 +12,7 @@
         self.streaming = Streaming(self.client)
 
     def test_init(self):
-<<<<<<< HEAD
-        assert self.streaming.client == self.client
-=======
         self.assertEqual(self.streaming.client, self.client)
->>>>>>> 285d694b
 
     @mock.patch('betfairlightweight.endpoints.streaming.BetfairStream')
     def test_create_stream(self, mock_betfair_stream):
@@ -30,18 +26,10 @@
 
     @mock.patch('betfairlightweight.endpoints.streaming.HistoricalStream')
     def test_create_historical_stream(self, mock_stream):
-<<<<<<< HEAD
-        directory = 'test'
-=======
         dir = 'test'
->>>>>>> 285d694b
         listener = mock.Mock()
-        self.streaming.create_historical_stream(directory, listener, 'test')
+        self.streaming.create_historical_stream(dir, listener)
 
-<<<<<<< HEAD
-        listener.register_stream.assert_called_with('HISTORICAL', 'test')
-        mock_stream.assert_called_with(directory, listener)
-=======
         listener.register_stream.assert_called_with('HISTORICAL', 'marketSubscription')
         mock_stream.assert_called_with(dir, listener)
 
@@ -52,5 +40,4 @@
         self.streaming.create_historical_generator_stream(dir, listener)
 
         listener.register_stream.assert_called_with('HISTORICAL', 'marketSubscription')
-        mock_stream.assert_called_with(dir, listener)
->>>>>>> 285d694b
+        mock_stream.assert_called_with(dir, listener)