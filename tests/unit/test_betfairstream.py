--- conflicted
+++ resolved
@@ -180,29 +180,6 @@
 
     @mock.patch("betfairlightweight.streaming.betfairstream.BetfairStream._send")
     def test_subscribe_to_orders(self, mock_send):
-<<<<<<< HEAD
-        initial_clk = 'abcdef'
-        clk = 'abc'
-        self.betfair_stream.subscribe_to_orders(initial_clk, clk, heartbeat_ms=1, conflate_ms=2,
-                                                segmentation_enabled=False)
-        mock_send.assert_called_with({
-            'orderFilter': 'abcdef', 'id': self.betfair_stream._unique_id, 'op': 'orderSubscription', 'initialClk': 'abc', 'clk': None,
-            'heartbeatMs': 1, 'conflateMs': 2, 'segmentationEnabled': False
-        })
-        self.mock_listener.register_stream.assert_called_with(self.betfair_stream._unique_id, 'orderSubscription')
-
-    @mock.patch('betfairlightweight.streaming.betfairstream.BetfairStream._send')
-    def test_subscribe_to_races(self, mock_send):
-        self.betfair_stream.subscribe_to_races()
-
-        mock_send.assert_called_with({'op': 'raceSubscription', 'id': self.betfair_stream._unique_id})
-        assert not self.mock_listener.register_stream.assert_called_with(
-            self.betfair_stream._unique_id, 'raceSubscription'
-        )
-
-    @mock.patch('ssl.wrap_socket')
-    @mock.patch('socket.socket')
-=======
         initial_clk = "abcdef"
         clk = "abc"
         self.betfair_stream.subscribe_to_orders(
@@ -224,9 +201,17 @@
             self.betfair_stream._unique_id, "orderSubscription"
         )
 
+    @mock.patch('betfairlightweight.streaming.betfairstream.BetfairStream._send')
+    def test_subscribe_to_races(self, mock_send):
+        self.betfair_stream.subscribe_to_races()
+
+        mock_send.assert_called_with({'op': 'raceSubscription', 'id': self.betfair_stream._unique_id})
+        assert not self.mock_listener.register_stream.assert_called_with(
+            self.betfair_stream._unique_id, 'raceSubscription'
+        )
+
     @mock.patch("ssl.wrap_socket")
     @mock.patch("socket.socket")
->>>>>>> 3d55cecb
     def test_create_socket(self, mock_socket, mock_wrap_socket):
         self.betfair_stream._create_socket()
 
