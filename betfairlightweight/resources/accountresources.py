from .baseresource import BaseResource


class AccountFunds(BaseResource):
    def __init__(self, **kwargs):
        super(AccountFunds, self).__init__(**kwargs)
        self.available_to_bet_balance = kwargs.get("availableToBetBalance")
        self.discount_rate = kwargs.get("discountRate")
        self.exposure = kwargs.get("exposure")
        self.exposure_limit = kwargs.get("exposureLimit")
        self.points_balance = kwargs.get("pointsBalance")
        self.retained_commission = kwargs.get("retainedCommission")
        self.wallet = kwargs.get("wallet")


class AccountDetails(BaseResource):
    def __init__(self, **kwargs):
        super(AccountDetails, self).__init__(**kwargs)
<<<<<<< HEAD
        self.country_code = kwargs.get('countryCode')
        self.currency_code = kwargs.get('currencyCode')
        self.discount_rate = kwargs.get('discountRate')
        self.first_name = kwargs.get('firstName')
        self.last_name = kwargs.get('lastName')
        self.locale_code = kwargs.get('localeCode')
        self.points_balance = kwargs.get('pointsBalance')
        self.region = kwargs.get('region')
        self.timezone = kwargs.get('timezone')


class LegacyData(object):

    def __init__(self, avgPrice, betCategoryType, betSize, betType, eventId, eventTypeId, fullMarketName, marketName,
                 grossBetAmount, transactionId, marketType, placedDate, selectionId, startDate, transactionType,
                 winLose, selectionName=None, commissionRate=None, avgPriceRaw=None, handicap=None, deadHeatPriceDivisor=None):
=======
        self.country_code = kwargs.get("countryCode")
        self.currency_code = kwargs.get("currencyCode")
        self.discount_rate = kwargs.get("discountRate")
        self.first_name = kwargs.get("firstName")
        self.last_name = kwargs.get("lastName")
        self.locale_code = kwargs.get("localeCode")
        self.points_balance = kwargs.get("pointsBalance")
        self.region = kwargs.get("region")
        self.timezone = kwargs.get("timezone")


class LegacyData:
    def __init__(
        self,
        avgPrice,
        betCategoryType,
        betSize,
        betType,
        eventId,
        eventTypeId,
        fullMarketName,
        marketName,
        grossBetAmount,
        transactionId,
        marketType,
        placedDate,
        selectionId,
        startDate,
        transactionType,
        winLose,
        selectionName=None,
        commissionRate=None,
        avgPriceRaw=None,
        handicap=None,
    ):
>>>>>>> 0e94f2f2
        self.avg_price = avgPrice
        self.avg_price_raw = avgPriceRaw
        self.bet_category_type = betCategoryType
        self.bet_size = betSize
        self.bet_type = betType
        self.event_id = eventId
        self.event_type_id = eventTypeId
        self.full_market_name = fullMarketName
        self.gross_bet_amount = grossBetAmount
        self.market_name = marketName
        self.transaction_id = transactionId
        self.market_type = marketType
        self.placed_date = BaseResource.strip_datetime(placedDate)
        self.selection_id = selectionId
        self.start_date = BaseResource.strip_datetime(startDate)
        self.transaction_type = transactionType
        self.win_lose = winLose
        self.selection_name = selectionName
        self.commission_rate = commissionRate
        self.handicap = handicap
        self.dead_heat_price_divisor = deadHeatPriceDivisor


class AccountStatement:
    def __init__(
        self, amount, balance, itemClass, itemClassData, itemDate, refId, legacyData
    ):
        self.amount = amount
        self.balance = balance
        self.item_class = itemClass
        self.item_class_data = itemClassData
        self.item_date = BaseResource.strip_datetime(itemDate)
        self.ref_id = refId
        self.legacy_data = LegacyData(**legacyData)


class AccountStatementResult(BaseResource):
    def __init__(self, **kwargs):
        super(AccountStatementResult, self).__init__(**kwargs)
        self.more_available = kwargs.get("moreAvailable")
        self.account_statement = [
            AccountStatement(**i) for i in kwargs.get("accountStatement")
        ]


class CurrencyRate(BaseResource):
    def __init__(self, **kwargs):
        super(CurrencyRate, self).__init__(**kwargs)
        self.currency_code = kwargs.get("currencyCode")
        self.rate = kwargs.get("rate")


class TransferFunds(BaseResource):
    def __init__(self, **kwargs):
        super(TransferFunds, self).__init__(**kwargs)
        self.transaction_id = kwargs.get("transactionId")<|MERGE_RESOLUTION|>--- conflicted
+++ resolved
@@ -16,24 +16,6 @@
 class AccountDetails(BaseResource):
     def __init__(self, **kwargs):
         super(AccountDetails, self).__init__(**kwargs)
-<<<<<<< HEAD
-        self.country_code = kwargs.get('countryCode')
-        self.currency_code = kwargs.get('currencyCode')
-        self.discount_rate = kwargs.get('discountRate')
-        self.first_name = kwargs.get('firstName')
-        self.last_name = kwargs.get('lastName')
-        self.locale_code = kwargs.get('localeCode')
-        self.points_balance = kwargs.get('pointsBalance')
-        self.region = kwargs.get('region')
-        self.timezone = kwargs.get('timezone')
-
-
-class LegacyData(object):
-
-    def __init__(self, avgPrice, betCategoryType, betSize, betType, eventId, eventTypeId, fullMarketName, marketName,
-                 grossBetAmount, transactionId, marketType, placedDate, selectionId, startDate, transactionType,
-                 winLose, selectionName=None, commissionRate=None, avgPriceRaw=None, handicap=None, deadHeatPriceDivisor=None):
-=======
         self.country_code = kwargs.get("countryCode")
         self.currency_code = kwargs.get("currencyCode")
         self.discount_rate = kwargs.get("discountRate")
@@ -68,8 +50,8 @@
         commissionRate=None,
         avgPriceRaw=None,
         handicap=None,
+        deadHeatPriceDivisor=None,
     ):
->>>>>>> 0e94f2f2
         self.avg_price = avgPrice
         self.avg_price_raw = avgPriceRaw
         self.bet_category_type = betCategoryType
