--- conflicted
+++ resolved
@@ -1,10 +1,6 @@
 __title__ = "betfairlightweight"
 __description__ = "Lightweight python wrapper for Betfair API-NG"
 __url__ = "https://github.com/liampauling/betfair"
-<<<<<<< HEAD
-__version__ = "0.0.0b19"
-=======
-__version__ = "2.8.0"
->>>>>>> 63b119dd
+__version__ = "0.0.0b20"
 __author__ = "Liam Pauling"
 __license__ = "MIT"