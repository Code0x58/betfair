import logging

from .apiclient import APIClient
from .exceptions import BetfairError
from .streaming import StreamListener
from . import filters

__title__ = 'betfairlightweight'
<<<<<<< HEAD
__version__ = '0.0.0b9'
=======
__version__ = '1.10.3'
>>>>>>> 610d8038
__author__ = 'Liam Pauling'

# Set default logging handler to avoid "No handler found" warnings.
try:  # Python 2.7+
    from logging import NullHandler
except ImportError:
    class NullHandler(logging.Handler):
        def emit(self, record):
            pass

logging.getLogger(__name__).addHandler(NullHandler())<|MERGE_RESOLUTION|>--- conflicted
+++ resolved
@@ -6,11 +6,7 @@
 from . import filters
 
 __title__ = 'betfairlightweight'
-<<<<<<< HEAD
-__version__ = '0.0.0b9'
-=======
-__version__ = '1.10.3'
->>>>>>> 610d8038
+__version__ = '0.0.0b10'
 __author__ = 'Liam Pauling'
 
 # Set default logging handler to avoid "No handler found" warnings.
