--- conflicted
+++ resolved
@@ -2,20 +2,11 @@
 
 from .apiclient import APIClient
 from .exceptions import BetfairError
-<<<<<<< HEAD
 from .streaming import StreamListener
 from . import filters
 
 __title__ = 'betfairlightweight'
 __version__ = '0.9.10'
-__author__ = 'Liam Pauling'
-=======
-from .filters import MarketFilter, StreamingMarketFilter, StreamingMarketDataFilter
-from .streaming import StreamListener
-
-
-__title__ = 'betfairlightweight'
-__version__ = '0.9.9'
 __author__ = 'Liam Pauling'
 
 # Set default logging handler to avoid "No handler found" warnings.
@@ -26,5 +17,4 @@
         def emit(self, record):
             pass
 
-logging.getLogger(__name__).addHandler(NullHandler())
->>>>>>> bf1d297f
+logging.getLogger(__name__).addHandler(NullHandler())