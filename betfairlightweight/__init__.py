--- conflicted
+++ resolved
@@ -6,11 +6,7 @@
 from . import filters
 
 __title__ = 'betfairlightweight'
-<<<<<<< HEAD
-__version__ = '0.0.0b7'
-=======
-__version__ = '1.10.0'
->>>>>>> 285d694b
+__version__ = '0.0.0b8'
 __author__ = 'Liam Pauling'
 
 # Set default logging handler to avoid "No handler found" warnings.
