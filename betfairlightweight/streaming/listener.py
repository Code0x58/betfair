--- conflicted
+++ resolved
@@ -62,6 +62,8 @@
             return MarketStream(self)
         elif operation == "orderSubscription":
             return OrderStream(self)
+        elif operation == "raceSubscription":
+            return RaceStream(self)
 
     def __str__(self) -> str:
         return "{0}".format(self.__class__.__name__)
@@ -160,17 +162,6 @@
         elif change_type == "UPDATE":
             self.stream.on_update(data)
 
-<<<<<<< HEAD
-    def _add_stream(self, unique_id: int, stream_type: str) -> BaseStream:
-        if stream_type == "marketSubscription":
-            return MarketStream(self)
-        elif stream_type == "orderSubscription":
-            return OrderStream(self)
-        elif stream_type == "raceSubscription":
-            return RaceStream(self)
-
-=======
->>>>>>> 9fab5c41
     @staticmethod
     def _error_handler(data: dict, unique_id: int) -> Optional[bool]:
         """Called when data first received
