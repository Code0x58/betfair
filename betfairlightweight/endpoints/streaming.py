from ..streaming import (
    BaseListener,
    BetfairStream,
    HistoricalStream,
    HistoricalGeneratorStream
)


class Streaming(object):
    """
    Streaming operations.
    """

    def __init__(self, parent):
        """
        :param parent: API client.
        """
        self.client = parent

    def create_stream(self, unique_id=0, listener=None, timeout=11, buffer_size=1024, description='BetfairSocket',
                      host=None):
        """
        Creates BetfairStream.

        :param dict unique_id: Id used to start unique id's of the stream (+1 before every request)
        :param resources.Listener listener:  Listener class to use
        :param float timeout: Socket timeout
        :param int buffer_size: Socket buffer size
        :param str description: Betfair stream description
        :param str host: Host endpoint (prod (default) or integration)

        :rtype: BetfairStream
        """
        listener = listener if listener else BaseListener()
        return BetfairStream(
            unique_id,
            listener,
            app_key=self.client.app_key,
            session_token=self.client.session_token,
            timeout=timeout,
            buffer_size=buffer_size,
            description=description,
            host=host,
        )

    @staticmethod
    def create_historical_stream(directory, listener=None, operation='marketSubscription'):
        """
        Uses streaming listener/cache to parse betfair
        historical data:
            https://historicdata.betfair.com/#/home

        :param str directory: Directory of betfair data
        :param BaseListener listener: Listener object
        :param str operation: Operation type

        :rtype: HistoricalStream
        """
        listener = listener if listener else BaseListener()
<<<<<<< HEAD
        listener.register_stream('HISTORICAL', operation)
        return HistoricalStream(directory, listener)
=======
        listener.register_stream('HISTORICAL', 'marketSubscription')
        return HistoricalStream(directory, listener)

    @staticmethod
    def create_historical_generator_stream(directory, listener=None):
        """
        Uses generator listener/cache to parse betfair
        historical data:
            https://historicdata.betfair.com/#/home

        :param str directory: Directory of betfair data
        :param BaseListener listener: Listener object

        :rtype: HistoricalGeneratorStream
        """
        listener = listener if listener else BaseListener()
        listener.register_stream('HISTORICAL', 'marketSubscription')
        return HistoricalGeneratorStream(directory, listener)
>>>>>>> 285d694b
<|MERGE_RESOLUTION|>--- conflicted
+++ resolved
@@ -57,11 +57,7 @@
         :rtype: HistoricalStream
         """
         listener = listener if listener else BaseListener()
-<<<<<<< HEAD
         listener.register_stream('HISTORICAL', operation)
-        return HistoricalStream(directory, listener)
-=======
-        listener.register_stream('HISTORICAL', 'marketSubscription')
         return HistoricalStream(directory, listener)
 
     @staticmethod
@@ -78,5 +74,4 @@
         """
         listener = listener if listener else BaseListener()
         listener.register_stream('HISTORICAL', 'marketSubscription')
-        return HistoricalGeneratorStream(directory, listener)
->>>>>>> 285d694b
+        return HistoricalGeneratorStream(directory, listener)