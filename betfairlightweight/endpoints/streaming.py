--- conflicted
+++ resolved
@@ -53,14 +53,9 @@
 
     @staticmethod
     def create_historical_stream(
-<<<<<<< HEAD
         file_path: str = None,
         listener: BaseListener = None,
         operation: str = "marketSubscription",
-        **kwargs
-=======
-        file_path: str = None, listener: BaseListener = None
->>>>>>> 46632a70
     ) -> HistoricalStream:
         """
         Uses streaming listener/cache to parse betfair
@@ -74,22 +69,13 @@
         :rtype: HistoricalStream
         """
         listener = listener if listener else BaseListener()
-<<<<<<< HEAD
-        listener.register_stream(0, operation)
-=======
->>>>>>> 46632a70
-        return HistoricalStream(file_path, listener)
+        return HistoricalStream(file_path, listener, operation)
 
     @staticmethod
     def create_historical_generator_stream(
-<<<<<<< HEAD
         file_path: str = None,
         listener: BaseListener = None,
         operation: str = "marketSubscription",
-        **kwargs
-=======
-        file_path: str = None, listener: BaseListener = None
->>>>>>> 46632a70
     ) -> HistoricalGeneratorStream:
         """
         Uses generator listener/cache to parse betfair
@@ -103,8 +89,4 @@
         :rtype: HistoricalGeneratorStream
         """
         listener = listener if listener else StreamListener()
-<<<<<<< HEAD
-        listener.register_stream(0, operation)
-=======
->>>>>>> 46632a70
-        return HistoricalGeneratorStream(file_path, listener)+        return HistoricalGeneratorStream(file_path, listener, operation)