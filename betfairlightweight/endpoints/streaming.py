--- conflicted
+++ resolved
@@ -50,13 +50,9 @@
         )
 
     @staticmethod
-<<<<<<< HEAD
-    def create_historical_stream(directory, listener=None, operation='marketSubscription'):
-=======
     def create_historical_stream(
-        directory: str, listener: BaseListener = None
+        directory: str, listener: BaseListener = None, operation: str = "marketSubscription"
     ) -> HistoricalStream:
->>>>>>> 3d55cecb
         """
         Uses streaming listener/cache to parse betfair
         historical data:
@@ -69,11 +65,7 @@
         :rtype: HistoricalStream
         """
         listener = listener if listener else BaseListener()
-<<<<<<< HEAD
-        listener.register_stream('HISTORICAL', operation)
-=======
-        listener.register_stream(0, "marketSubscription")
->>>>>>> 3d55cecb
+        listener.register_stream(0, operation)
         return HistoricalStream(directory, listener)
 
     @staticmethod
